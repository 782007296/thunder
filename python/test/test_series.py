--- conflicted
+++ resolved
@@ -130,17 +130,8 @@
         selection2 = data.select(['label1', 'label2'])
         assert(allclose(selection2.first()[1], array([4, 5])))
 
-<<<<<<< HEAD
-    def test_detrend(self):
-        rdd = self.sc.parallelize([(0, array([1, 2, 3, 4, 5]))])
-        data = Series(rdd).detrend('linear')
-        # detrending linearly increasing data should yield all 0s
-        assert(allclose(data.first()[1], array([0, 0, 0, 0, 0])))
 
     def test_seriesStats(self):
-=======
-    def test_series_stats(self):
->>>>>>> 87e96223
         rdd = self.sc.parallelize([(0, array([1, 2, 3, 4, 5]))])
         data = Series(rdd)
         assert(allclose(data.seriesMean().first()[1], 3.0))
@@ -153,52 +144,6 @@
         assert(allclose(data.seriesPercentile(25).first()[1], 2.0))
         assert(allclose(data.seriesPercentile((25, 75)).first()[1], array([2.0, 4.0])))
 
-<<<<<<< HEAD
-    def test_normalizationByPercentile(self):
-        rdd = self.sc.parallelize([(0, array([1, 2, 3, 4, 5], dtype='float16'))])
-        data = Series(rdd, dtype='float16')
-        out = data.normalize('percentile', percentile=20)
-        # check that _dtype has been set properly *before* calling first(), b/c first() will update this
-        # value even if it hasn't been correctly set
-        assert_equals('float16', str(out._dtype))
-        vals = out.first()[1]
-        assert_equals('float16', str(vals.dtype))
-        assert(allclose(vals, array([-0.42105,  0.10526,  0.63157,  1.15789,  1.68421]), atol=1e-3))
-
-    def test_normalization_bywindow(self):
-        y = array([1, 2, 3, 4, 5], dtype='float16')
-        rdd = self.sc.parallelize([(0, y)])
-        data = Series(rdd, dtype='float16')
-        out = data.normalize('window', window=2)
-        # check that _dtype has been set properly *before* calling first(), b/c first() will update this
-        # value even if it hasn't been correctly set
-        assert_equals('float16', str(out._dtype))
-        vals = out.first()[1]
-        assert_equals('float64', str(vals.dtype))
-        bTrue = array([1.2,  1.4,  2.4,  3.4,  4.2])
-        result_true = (y - bTrue) / (bTrue + 0.1)
-        assert(allclose(vals, result_true, atol=1e-3))
-
-        out = data.normalize('window', window=6)
-        vals = out.first()[1]
-        bTrue = array([1.6,  1.8,  1.8,  1.8,  2.6])
-        result_true = (y - bTrue) / (bTrue + 0.1)
-        assert(allclose(vals, result_true, atol=1e-3))
-
-    def test_normalization_bymean(self):
-        rdd = self.sc.parallelize([(0, array([1, 2, 3, 4, 5], dtype='float16'))])
-        data = Series(rdd, dtype='float16')
-        out = data.normalize('mean')
-        # check that _dtype has been set properly *before* calling first(), b/c first() will update this
-        # value even if it hasn't been correctly set
-        assert_equals('float16', str(out._dtype))
-        vals = out.first()[1]
-        assert_equals('float16', str(vals.dtype))
-        assert(allclose(out.first()[1],
-                        array([-0.64516,  -0.32258,  0.0,  0.32258,  0.64516]), atol=1e-3))
-
-=======
->>>>>>> 87e96223
     def test_standardization_axis0(self):
         rdd = self.sc.parallelize([(0, array([1, 2, 3, 4, 5], dtype='float16'))])
         data = Series(rdd, dtype='float16')
