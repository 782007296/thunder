from numpy import allclose, amax, arange, array, array_equal
from numpy import dtype as dtypeFunc
from nose.tools import assert_equals, assert_true

from thunder.rdds.series import Series
from test_utils import *


class TestSeriesConversions(PySparkTestCase):

    def test_toRowMatrix(self):
        from thunder.rdds.matrices import RowMatrix
        rdd = self.sc.parallelize([(0, array([4, 5, 6, 7])), (1, array([8, 9, 10, 11]))])
        data = Series(rdd)
        mat = data.toRowMatrix()
        assert(isinstance(mat, RowMatrix))
        assert(mat.nrows == 2)
        assert(mat.ncols == 4)

    def test_toTimeSeries(self):
        from thunder.rdds.timeseries import TimeSeries
        rdd = self.sc.parallelize([(0, array([4, 5, 6, 7])), (1, array([8, 9, 10, 11]))])
        data = Series(rdd)
        ts = data.toTimeSeries()
        assert(isinstance(ts, TimeSeries))

    def test_castToFloat(self):
        from numpy import arange
        shape = (3, 2, 2)
        size = 3*2*2
        ary = arange(size, dtype=dtypeFunc('uint8')).reshape(shape)
        ary2 = ary + size
        from thunder.rdds.fileio.seriesloader import SeriesLoader
        series = SeriesLoader(self.sc).fromArrays([ary, ary2])

        castSeries = series.astype("smallfloat")

        assert_equals('float16', str(castSeries.dtype))
        assert_equals('float16', str(castSeries.first()[1].dtype))


class TestSeriesDataStatsMethods(PySparkTestCase):
    def generateTestSeries(self):
        from thunder.rdds.fileio.seriesloader import SeriesLoader
        ary1 = arange(8, dtype=dtypeFunc('uint8')).reshape((2, 4))
        ary2 = arange(8, 16, dtype=dtypeFunc('uint8')).reshape((2, 4))
        return SeriesLoader(self.sc).fromArrays([ary1, ary2])

    def test_mean(self):
        from test_utils import elementwiseMean
        series = self.generateTestSeries()
        meanVal = series.mean()

<<<<<<< HEAD
        expected = elementwiseMean(series.values().collect())
        assert_true(allclose(expected, meanVal))
        assert_equals('float16', str(meanVal.dtype))
=======
        expected = elementwise_mean(series.values().collect())
        assert_true(allclose(expected, meanval))
        assert_equals('float64', str(meanval.dtype))
>>>>>>> 24fefe18

    def test_sum(self):
        from numpy import add
        series = self.generateTestSeries()
        sumVal = series.sum(dtype='float32')

        arys = series.values().collect()
        expected = reduce(add, arys)
        assert_true(array_equal(expected, sumVal))
        assert_equals('float32', str(sumVal.dtype))

    def test_variance(self):
        from test_utils import elementwiseVar
        series = self.generateTestSeries()
        varVal = series.variance()

        arys = series.values().collect()
<<<<<<< HEAD
        expected = elementwiseVar([ary.astype('float16') for ary in arys])
        assert_true(allclose(expected, varVal))
        assert_equals('float16', str(varVal.dtype))
=======
        expected = elementwise_var([ary.astype('float16') for ary in arys])
        assert_true(allclose(expected, varval))
        assert_equals('float64', str(varval.dtype))
>>>>>>> 24fefe18

    def test_stdev(self):
        from test_utils import elementwiseStdev
        series = self.generateTestSeries()
        stdVal = series.stdev()

        arys = series.values().collect()
<<<<<<< HEAD
        expected = elementwiseStdev([ary.astype('float16') for ary in arys])
        assert_true(allclose(expected, stdVal, atol=0.001))
        assert_equals('float32', str(stdVal.dtype))  # why not float16? see equivalent Images test
=======
        expected = elementwise_stdev([ary.astype('float16') for ary in arys])
        assert_true(allclose(expected, stdval, atol=0.001))
        assert_equals('float64', str(stdval.dtype))
>>>>>>> 24fefe18

    def test_stats(self):
        from test_utils import elementwiseMean, elementwiseVar
        series = self.generateTestSeries()
        statsVal = series.stats()

        arys = series.values().collect()
        floatArys = [ary.astype('float16') for ary in arys]
        expectedMean = elementwiseMean(floatArys)
        expectedVar = elementwiseVar(floatArys)
        assert_true(allclose(expectedMean, statsVal.mean()))
        assert_true(allclose(expectedVar, statsVal.variance()))

    def test_max(self):
        from numpy import maximum
        series = self.generateTestSeries()
        maxVal = series.max()
        arys = series.values().collect()
        assert_true(array_equal(reduce(maximum, arys), maxVal))

    def test_min(self):
        from numpy import minimum
        series = self.generateTestSeries()
        minVal = series.min()
        arys = series.values().collect()
        assert_true(array_equal(reduce(minimum, arys), minVal))


class TestSeriesMethods(PySparkTestCase):

    def test_between(self):
        rdd = self.sc.parallelize([(0, array([4, 5, 6, 7])), (1, array([8, 9, 10, 11]))])
        data = Series(rdd).between(0, 1)
        assert(allclose(data.index, array([0, 1])))
        assert(allclose(data.first()[1], array([4, 5])))

    def test_select(self):
        rdd = self.sc.parallelize([(0, array([4, 5, 6, 7])), (1, array([8, 9, 10, 11]))])
        data = Series(rdd, index=['label1', 'label2', 'label3', 'label4'])
        selection1 = data.select(['label1'])
        assert(allclose(selection1.first()[1], 4))
        selection1 = data.select('label1')
        assert(allclose(selection1.first()[1], 4))
        selection2 = data.select(['label1', 'label2'])
        assert(allclose(selection2.first()[1], array([4, 5])))


    def test_seriesStats(self):
        rdd = self.sc.parallelize([(0, array([1, 2, 3, 4, 5]))])
        data = Series(rdd)
        assert(allclose(data.seriesMean().first()[1], 3.0))
        assert(allclose(data.seriesSum().first()[1], 15.0))
        assert(allclose(data.seriesMedian().first()[1], 3.0))
        assert(allclose(data.seriesStdev().first()[1], 1.4142135))
        assert(allclose(data.seriesStat('mean').first()[1], 3.0))
        assert(allclose(data.seriesStats().select('mean').first()[1], 3.0))
        assert(allclose(data.seriesStats().select('count').first()[1], 5))
        assert(allclose(data.seriesPercentile(25).first()[1], 2.0))
        assert(allclose(data.seriesPercentile((25, 75)).first()[1], array([2.0, 4.0])))

    def test_standardization_axis0(self):
        rdd = self.sc.parallelize([(0, array([1, 2, 3, 4, 5], dtype='float16'))])
        data = Series(rdd, dtype='float16')
        centered = data.center(0)
        standardized = data.standardize(0)
        zscored = data.zscore(0)
        assert_equals('float16', centered._dtype)
        assert_equals('float16', standardized._dtype)
        assert_equals('float16', zscored._dtype)
        assert(allclose(centered.first()[1], array([-2, -1, 0, 1, 2]), atol=1e-3))
        assert(allclose(standardized.first()[1], array([0.70710,  1.41421,  2.12132,  2.82842,  3.53553]), atol=1e-3))
        assert(allclose(zscored.first()[1], array([-1.41421, -0.70710,  0,  0.70710,  1.41421]), atol=1e-3))

    def test_standardization_axis1(self):
        rdd = self.sc.parallelize([(0, array([1, 2], dtype='float16')), (0, array([3, 4], dtype='float16'))])
        data = Series(rdd, dtype='float16')
        centered = data.center(1)
        standardized = data.standardize(1)
        zscored = data.zscore(1)
        assert_equals('float16', centered._dtype)
        assert_equals('float16', standardized._dtype)
        assert_equals('float16', zscored._dtype)
        assert(allclose(centered.first()[1], array([-1, -1]), atol=1e-3))
        assert(allclose(standardized.first()[1], array([1, 2]), atol=1e-3))
        assert(allclose(zscored.first()[1], array([-1, -1]), atol=1e-3))

    def test_correlate(self):
        rdd = self.sc.parallelize([(0, array([1, 2, 3, 4, 5], dtype='float16'))])
        data = Series(rdd, dtype='float16')
        sig1 = [4, 5, 6, 7, 8]
        corrData = data.correlate(sig1)
        assert_equals('float64', corrData._dtype)
        corr = corrData.values().collect()
        assert(allclose(corr[0], 1))
        sig12 = [[4, 5, 6, 7, 8], [8, 7, 6, 5, 4]]
        corrs = data.correlate(sig12).values().collect()
        assert(allclose(corrs[0], [1, -1]))

    def test_query_subscripts(self):
        dataLocal = [
            ((1, 1), array([1.0, 2.0, 3.0])),
            ((2, 1), array([2.0, 2.0, 4.0])),
            ((1, 2), array([4.0, 2.0, 1.0]))
        ]

        data = Series(self.sc.parallelize(dataLocal))

        inds = array([array([1, 2]), array([3])])
        keys, values = data.query(inds)
        assert(allclose(values[0, :], array([1.5, 2., 3.5])))
        assert(allclose(values[1, :], array([4.0, 2.0, 1.0])))

    def test_query_linear(self):
        dataLocal = [
            ((1,), array([1.0, 2.0, 3.0])),
            ((2,), array([2.0, 2.0, 4.0])),
            ((3,), array([4.0, 2.0, 1.0]))
        ]

        data = Series(self.sc.parallelize(dataLocal))

        inds = array([array([1, 2]), array([3])])
        keys, values = data.query(inds)
        assert(allclose(values[0, :], array([1.5, 2., 3.5])))
        assert(allclose(values[1, :], array([4.0, 2.0, 1.0])))

    def test_query_linear_singleton(self):
        dataLocal = [
            ((1,), array([1.0, 2.0, 3.0])),
            ((2,), array([2.0, 2.0, 4.0])),
            ((3,), array([4.0, 2.0, 1.0]))
        ]

        data = Series(self.sc.parallelize(dataLocal))

        inds = array([array([1, 2])])
        keys, values = data.query(inds)
        assert(allclose(values[0, :], array([1.5, 2., 3.5])))
        assert_equals(data.dtype, values[0, :].dtype)

    def test_maxProject(self):
        from thunder.rdds.fileio.seriesloader import SeriesLoader
        ary = arange(8, dtype=dtypeFunc('int16')).reshape((2, 4))

        series = SeriesLoader(self.sc).fromArrays(ary)
        project0Series = series.maxProject(axis=0)
        project0 = project0Series.pack()

        project1Series = series.maxProject(axis=1)
        project1 = project1Series.pack(sorting=True)

        assert_true(array_equal(amax(ary.T, 0), project0))
        assert_true(array_equal(amax(ary.T, 1), project1))<|MERGE_RESOLUTION|>--- conflicted
+++ resolved
@@ -51,15 +51,9 @@
         series = self.generateTestSeries()
         meanVal = series.mean()
 
-<<<<<<< HEAD
         expected = elementwiseMean(series.values().collect())
         assert_true(allclose(expected, meanVal))
-        assert_equals('float16', str(meanVal.dtype))
-=======
-        expected = elementwise_mean(series.values().collect())
-        assert_true(allclose(expected, meanval))
-        assert_equals('float64', str(meanval.dtype))
->>>>>>> 24fefe18
+        assert_equals('float64', str(meanVal.dtype))
 
     def test_sum(self):
         from numpy import add
@@ -77,15 +71,9 @@
         varVal = series.variance()
 
         arys = series.values().collect()
-<<<<<<< HEAD
         expected = elementwiseVar([ary.astype('float16') for ary in arys])
         assert_true(allclose(expected, varVal))
-        assert_equals('float16', str(varVal.dtype))
-=======
-        expected = elementwise_var([ary.astype('float16') for ary in arys])
-        assert_true(allclose(expected, varval))
-        assert_equals('float64', str(varval.dtype))
->>>>>>> 24fefe18
+        assert_equals('float64', str(varVal.dtype))
 
     def test_stdev(self):
         from test_utils import elementwiseStdev
@@ -93,15 +81,9 @@
         stdVal = series.stdev()
 
         arys = series.values().collect()
-<<<<<<< HEAD
         expected = elementwiseStdev([ary.astype('float16') for ary in arys])
         assert_true(allclose(expected, stdVal, atol=0.001))
-        assert_equals('float32', str(stdVal.dtype))  # why not float16? see equivalent Images test
-=======
-        expected = elementwise_stdev([ary.astype('float16') for ary in arys])
-        assert_true(allclose(expected, stdval, atol=0.001))
-        assert_equals('float64', str(stdval.dtype))
->>>>>>> 24fefe18
+        assert_equals('float64', str(stdVal.dtype))  # why not float16? see equivalent Images test
 
     def test_stats(self):
         from test_utils import elementwiseMean, elementwiseVar
