--- conflicted
+++ resolved
@@ -26,13 +26,8 @@
 
     tsc = ThunderContext.start(appName="ica")
 
-<<<<<<< HEAD
-    data = tsc.loadSeries(args.datafile).cache()
-    model = ICA(k=args.k, c=args.c, svdMethod=args.svdmethod, maxIter=args.maxiter, tol=args.tol, seed=args.seed)
-=======
     data = tsc.loadSeries(datafile).cache()
     model = ICA(k=k, c=c, svdmethod=opts.svdmethod, maxiter=opts.maxiter, tol=opts.tol, seed=opts.seed)
->>>>>>> 87e96223
     result = model.fit(data)
 
     outputdir += "-ica"
