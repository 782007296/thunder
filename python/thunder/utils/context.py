--- conflicted
+++ resolved
@@ -38,17 +38,17 @@
         ----------
         dataPath: string
             Path to data files or directory, specified as either a local filesystem path or in a URI-like format,
-            including scheme. A datapath argument may include a single '*' wildcard character in the filename. Examples
-            of valid datapaths include 'a/local/relative/directory/*.stack", "s3n:///my-s3-bucket/data/mydatafile.tif",
+            including scheme. A dataPath argument may include a single '*' wildcard character in the filename. Examples
+            of valid dataPaths include 'a/local/relative/directory/*.stack", "s3n:///my-s3-bucket/data/mydatafile.tif",
             "/mnt/my/absolute/data/directory/", or "file:///mnt/another/data/directory/".
 
-        nkeys: int, optional (but required if `inputformat` is 'text')
+        nkeys: int, optional (but required if `inputFormat` is 'text')
             dimensionality of data keys. (For instance, (x,y,z) keyed data for 3-dimensional image timeseries data.)
             For text data, number of keys must be specified in this parameter; for binary data, number of keys must be
             specified either in this parameter or in a configuration file named by the 'conffile' argument if this
             parameter is not set.
 
-        nvalues: int, optional (but required if `inputformat` is 'text')
+        nvalues: int, optional (but required if `inputFormat` is 'text')
             Number of values expected to be read. For binary data, nvalues must be specified either in this parameter
             or in a configuration file named by the 'conffile' argument if this parameter is not set.
 
@@ -83,14 +83,10 @@
             # must be either 'text' or 'binary'
             data = loader.fromBinary(dataPath, confFilename=confFilename, nkeys=nkeys, nvalues=nvalues,
                                      keyType=keyType, valueType=valueType)
-
         return data
 
-<<<<<<< HEAD
-    def loadImages(self, dataPath, dims=None, inputFormat='stack', dtype='int16', startIdx=None, stopIdx=None):
-=======
-    def loadImages(self, datapath, dims=None, inputformat='stack', ext=None, dtype='int16', startidx=None, stopidx=None, recursive=False):
->>>>>>> 92f464e0
+    def loadImages(self, dataPath, dims=None, inputFormat='stack', ext=None, dtype='int16',
+                   startIdx=None, stopIdx=None, recursive=False):
         """
         Loads an Images object from data stored as a binary image stack, tif, tif-stack, or png files.
 
@@ -101,11 +97,11 @@
         ----------
         dataPath: string
             Path to data files or directory, specified as either a local filesystem path or in a URI-like format,
-            including scheme. A datapath argument may include a single '*' wildcard character in the filename. Examples
-            of valid datapaths include 'a/local/relative/directory/*.stack", "s3n:///my-s3-bucket/data/mydatafile.tif",
+            including scheme. A dataPath argument may include a single '*' wildcard character in the filename. Examples
+            of valid dataPaths include 'a/local/relative/directory/*.stack", "s3n:///my-s3-bucket/data/mydatafile.tif",
             "/mnt/my/absolute/data/directory/", or "file:///mnt/another/data/directory/".
 
-        dims: tuple of positive int, optional (but required if inputformat is 'stack')
+        dims: tuple of positive int, optional (but required if inputFormat is 'stack')
             Dimensions of input image data, similar to a numpy 'shape' parameter, for instance (1024, 1024, 48). Binary
             stack data will be interpreted as coming from a multidimensional array of the specified dimensions. Stack
             data should be stored in row-major order (Fortran or Matlab convention) rather than column-major order (C
@@ -113,7 +109,7 @@
             on disk. So for instance given dims of (x, y, z), the coordinates of the data in a binary stack file
             should be ordered as [(x0, y0, z0), (x1, y0, zo), ..., (xN, y0, z0), (x0, y1, z0), (x1, y1, z0), ...,
             (xN, yM, z0), (x0, y0, z1), ..., (xN, yM, zP)].
-            If inputformat is 'png', 'tif', or'tif-stack', the dims parameter (if any) will be ignored; data dimensions
+            If inputFormat is 'png', 'tif', or'tif-stack', the dims parameter (if any) will be ignored; data dimensions
             will instead be read out from the image file headers.
 
         inputFormat: {'stack', 'png', 'tif', 'tif-stack'}. optional, default 'stack'
@@ -126,27 +122,27 @@
             image file data will be as specified in the file headers.
 
         ext: string, optional, default None
-            Extension required on data files to be loaded. By default will be "stack" if inputformat=="stack", "tif" for
-            inputformat=='tif' or 'tif-stack', and 'png' for inputformat="png".
+            Extension required on data files to be loaded. By default will be "stack" if inputFormat=="stack", "tif" for
+            inputFormat=='tif' or 'tif-stack', and 'png' for inputFormat="png".
 
         dtype: string or numpy dtype. optional, default 'int16'
-            Data type of the image files to be loaded, specified as a numpy "dtype" string. If inputformat is
+            Data type of the image files to be loaded, specified as a numpy "dtype" string. If inputFormat is
             'tif-stack', the dtype parameter (if any) will be ignored; data type will instead be read out from the
             tif headers.
 
         startIdx: nonnegative int, optional
             startIdx and stopIdx are convenience parameters to allow only a subset of input files to be read in. These
             parameters give the starting index (inclusive) and final index (exclusive) of the data files to be used
-            after lexicographically sorting all input data files matching the datapath argument. For example,
-            startidx=None (the default) and stopidx=10 will cause only the first 10 data files in datapath to be read
-            in; startidx=2 and stopidx=3 will cause only the third file (zero-based index of 2) to be read in. startidx
-            and stopidx use the python slice indexing convention (zero-based indexing with an exclusive final position).
+            after lexicographically sorting all input data files matching the dataPath argument. For example,
+            startIdx=None (the default) and stopIdx=10 will cause only the first 10 data files in dataPath to be read
+            in; startIdx=2 and stopIdx=3 will cause only the third file (zero-based index of 2) to be read in. startIdx
+            and stopIdx use the python slice indexing convention (zero-based indexing with an exclusive final position).
 
         stopIdx: nonnegative int, optional
             See startIdx.
 
         recursive: boolean, default False
-            If true, will recursively descend directories rooted at datapath, loading all files in the tree that
+            If true, will recursively descend directories rooted at dataPath, loading all files in the tree that
             have an appropriate extension. Recursive loading is currently only implemented for local filesystems
             (not s3).
 
@@ -161,40 +157,24 @@
         from thunder.rdds.fileio.imagesloader import ImagesLoader
         loader = ImagesLoader(self._sc)
 
-<<<<<<< HEAD
+        if not ext:
+            ext = DEFAULT_EXTENSIONS.get(inputFormat.lower(), None)
+
         if inputFormat.lower() == 'stack':
-            data = loader.fromStack(dataPath, dims, dtype=dtype, startIdx=startIdx, stopIdx=stopIdx)
+            data = loader.fromStack(dataPath, dims, dtype=dtype, ext=ext, startIdx=startIdx, stopIdx=stopIdx,
+                                    recursive=recursive)
         elif inputFormat.lower() == 'tif':
-            data = loader.fromTif(dataPath, startIdx=startIdx, stopIdx=stopIdx)
+            data = loader.fromTif(dataPath, ext=ext, startIdx=startIdx, stopIdx=stopIdx, recursive=recursive)
         elif inputFormat.lower() == 'tif-stack':
-            data = loader.fromMultipageTif(dataPath, startIdx=startIdx, stopIdx=stopIdx)
-        else:
-            data = loader.fromPng(dataPath)
+            data = loader.fromMultipageTif(dataPath, ext=ext, startIdx=startIdx, stopIdx=stopIdx, recursive=recursive)
+        else:
+            data = loader.fromPng(dataPath, ext=ext, startIdx=startIdx, stopIdx=stopIdx, recursive=recursive)
 
         return data
 
-    def loadImagesAsSeries(self, dataPath, dims=None, inputFormat='stack', dtype='int16',
-                           blockSize="150M", blockSizeUnits="pixels", startIdx=None, stopIdx=None, shuffle=False):
-=======
-        if not ext:
-            ext = DEFAULT_EXTENSIONS.get(inputformat.lower(), None)
-
-        if inputformat.lower() == 'stack':
-            data = loader.fromStack(datapath, dims, dtype=dtype, ext=ext, startidx=startidx, stopidx=stopidx,
-                                    recursive=recursive)
-        elif inputformat.lower() == 'tif':
-            data = loader.fromTif(datapath, ext=ext, startidx=startidx, stopidx=stopidx, recursive=recursive)
-        elif inputformat.lower() == 'tif-stack':
-            data = loader.fromMultipageTif(datapath, ext=ext, startidx=startidx, stopidx=stopidx, recursive=recursive)
-        else:
-            data = loader.fromPng(datapath, ext=ext, startidx=startidx, stopidx=stopidx, recursive=recursive)
-
-        return data
-
-    def loadImagesAsSeries(self, datapath, dims=None, inputformat='stack', ext=None, dtype='int16',
-                           blockSize="150M", blockSizeUnits="pixels", startidx=None, stopidx=None,
+    def loadImagesAsSeries(self, dataPath, dims=None, inputFormat='stack', ext=None, dtype='int16',
+                           blockSize="150M", blockSizeUnits="pixels", startIdx=None, stopIdx=None, 
                            shuffle=True, recursive=False):
->>>>>>> 92f464e0
         """
         Load Images data as Series data.
 
@@ -202,11 +182,11 @@
         ----------
         dataPath: string
             Path to data files or directory, specified as either a local filesystem path or in a URI-like format,
-            including scheme. A datapath argument may include a single '*' wildcard character in the filename. Examples
-            of valid datapaths include 'a/local/relative/directory/*.stack", "s3n:///my-s3-bucket/data/mydatafile.tif",
+            including scheme. A dataPath argument may include a single '*' wildcard character in the filename. Examples
+            of valid dataPaths include 'a/local/relative/directory/*.stack", "s3n:///my-s3-bucket/data/mydatafile.tif",
             "/mnt/my/absolute/data/directory/", or "file:///mnt/another/data/directory/".
 
-        dims: tuple of positive int, optional (but required if inputformat is 'stack')
+        dims: tuple of positive int, optional (but required if inputFormat is 'stack')
             Dimensions of input image data, for instance (1024, 1024, 48). Binary stack data will be interpreted as
             coming from a multidimensional array of the specified dimensions.
 
@@ -217,7 +197,7 @@
             which by default has the fastest-changing dimension listed last (column-major convention). Thus, if loading
             a numpy array `ary`, where `ary.shape == (z, y, x)`, written to disk by `ary.tofile("myarray.stack")`, the
             corresponding dims parameter should be (x, y, z).
-            If inputformat is 'tif-stack', the dims parameter (if any) will be ignored; data dimensions will instead
+            If inputFormat is 'tif-stack', the dims parameter (if any) will be ignored; data dimensions will instead
             be read out from the tif file headers.
 
         inputFormat: {'stack', 'tif-stack'}. optional, default 'stack'
@@ -228,11 +208,11 @@
             This method assumes that stack data consists of signed 16-bit integers in native byte order.
 
         ext: string, optional, default None
-            Extension required on data files to be loaded. By default will be "stack" if inputformat=="stack", "tif" for
-            inputformat=='tif-stack'.
+            Extension required on data files to be loaded. By default will be "stack" if inputFormat=="stack", "tif" for
+            inputFormat=='tif-stack'.
 
         dtype: string or numpy dtype. optional, default 'int16'
-            Data type of the image files to be loaded, specified as a numpy "dtype" string. If inputformat is
+            Data type of the image files to be loaded, specified as a numpy "dtype" string. If inputFormat is
             'tif-stack', the dtype parameter (if any) will be ignored; data type will instead be read out from the
             tif headers.
 
@@ -251,10 +231,10 @@
         startIdx: nonnegative int, optional
             startIdx and stopIdx are convenience parameters to allow only a subset of input files to be read in. These
             parameters give the starting index (inclusive) and final index (exclusive) of the data files to be used
-            after lexicographically sorting all input data files matching the datapath argument. For example,
-            startidx=None (the default) and stopidx=10 will cause only the first 10 data files in datapath to be read
-            in; startidx=2 and stopidx=3 will cause only the third file (zero-based index of 2) to be read in. startidx
-            and stopidx use the python slice indexing convention (zero-based indexing with an exclusive final position).
+            after lexicographically sorting all input data files matching the dataPath argument. For example,
+            startIdx=None (the default) and stopIdx=10 will cause only the first 10 data files in dataPath to be read
+            in; startIdx=2 and stopIdx=3 will cause only the third file (zero-based index of 2) to be read in. startIdx
+            and stopIdx use the python slice indexing convention (zero-based indexing with an exclusive final position).
 
         stopIdx: nonnegative int, optional
             See startIdx.
@@ -263,14 +243,14 @@
             Controls whether the conversion from Images to Series formats will make use of a Spark shuffle-based method.
 
         recursive: boolean, default False
-            If true, will recursively descend directories rooted at datapath, loading all files in the tree that
+            If true, will recursively descend directories rooted at dataPath, loading all files in the tree that
             have an appropriate extension. Recursive loading is currently only implemented for local filesystems
             (not s3), and only with shuffle=True.
 
         Returns
         -------
         data: thunder.rdds.Series
-            A newly-created Series object, wrapping an RDD of timeseries data generated from the images in datapath.
+            A newly-created Series object, wrapping an RDD of timeseries data generated from the images in dataPath.
             This RDD will have as keys an n-tuple of int, with n given by the dimensionality of the original images. The
             keys will be the zero-based spatial index of the timeseries data in the RDD value. The value will be
             a numpy array of length equal to the number of image files loaded. Each loaded image file will contribute
@@ -280,59 +260,38 @@
 
         if inputFormat.lower() == 'stack' and not dims:
             raise ValueError("Dimensions ('dims' parameter) must be specified if loading from binary image stack" +
-                             " ('stack' value for 'inputformat' parameter)")
+                             " ('stack' value for 'inputFormat' parameter)")
 
         if not ext:
-            ext = DEFAULT_EXTENSIONS.get(inputformat.lower(), None)
+            ext = DEFAULT_EXTENSIONS.get(inputFormat.lower(), None)
 
         if shuffle:
             from thunder.rdds.fileio.imagesloader import ImagesLoader
             loader = ImagesLoader(self._sc)
-<<<<<<< HEAD
+
             if inputFormat.lower() == 'stack':
-                images = loader.fromStack(dataPath, dims, dtype=dtype, startIdx=startIdx, stopIdx=stopIdx)
-            else:
-                # tif stack
-                images = loader.fromMultipageTif(dataPath, startIdx=startIdx, stopIdx=stopIdx)
-=======
-            if inputformat.lower() == 'stack':
-                images = loader.fromStack(datapath, dims, dtype=dtype, ext=ext, startidx=startidx, stopidx=stopidx,
+                images = loader.fromStack(dataPath, dims, dtype=dtype, ext=ext, startIdx=startIdx, stopIdx=stopIdx,
                                           recursive=recursive)
             else:
                 # tif stack
-                images = loader.fromMultipageTif(datapath, ext=ext, startidx=startidx, stopidx=stopidx,
+                images = loader.fromMultipageTif(dataPath, ext=ext, startIdx=startIdx, stopIdx=stopIdx,
                                                  recursive=recursive)
->>>>>>> 92f464e0
             return images.toBlocks(blockSize, units=blockSizeUnits).toSeries()
 
         else:
             from thunder.rdds.fileio.seriesloader import SeriesLoader
             loader = SeriesLoader(self._sc)
-<<<<<<< HEAD
             if inputFormat.lower() == 'stack':
-                return loader.fromStack(dataPath, dims, dtype=dtype, blockSize=blockSize,
-                                        startIdx=startIdx, stopIdx=stopIdx)
+                return loader.fromStack(dataPath, dims, ext=ext, dtype=dtype, blockSize=blockSize,
+                                        startIdx=startIdx, stopIdx=stopIdx, recursive=recursive)
             else:
                 # tif stack
-                return loader.fromMultipageTif(dataPath, blockSize=blockSize,
-                                               startIdx=startIdx, stopIdx=stopIdx)
-
-    def convertImagesToSeries(self, dataPath, outputDirPath, dims=None, inputFormat='stack',
+                return loader.fromMultipageTif(dataPath, ext=ext, blockSize=blockSize,
+                                               startIdx=startIdx, stopIdx=stopIdx, recursive=recursive)
+
+    def convertImagesToSeries(self, dataPath, outputDirPath, dims=None, inputFormat='stack', ext=None,
                               dtype='int16', blockSize="150M", blockSizeUnits="pixels", startIdx=None, stopIdx=None,
-                              shuffle=False, overwrite=False):
-=======
-            if inputformat.lower() == 'stack':
-                return loader.fromStack(datapath, dims, ext=ext, datatype=dtype, blockSize=blockSize,
-                                        startidx=startidx, stopidx=stopidx, recursive=recursive)
-            else:
-                # tif stack
-                return loader.fromMultipageTif(datapath, ext=ext, blockSize=blockSize,
-                                               startidx=startidx, stopidx=stopidx, recursive=recursive)
-
-    def convertImagesToSeries(self, datapath, outputdirpath, dims=None, inputformat='stack', ext=None,
-                              dtype='int16', blocksize="150M", blockSizeUnits="pixels", startidx=None, stopidx=None,
-                              shuffle=True, overwrite=False, recursive=False):
->>>>>>> 92f464e0
+                              shuffle=False, overwrite=False, recursive=False):
         """
         Write out Images data as Series data, saved in a flat binary format.
 
@@ -345,19 +304,19 @@
         ----------
         dataPath: string
             Path to data files or directory, specified as either a local filesystem path or in a URI-like format,
-            including scheme. A datapath argument may include a single '*' wildcard character in the filename. Examples
-            of valid datapaths include 'a/local/relative/directory/*.stack", "s3n:///my-s3-bucket/data/mydatafile.tif",
+            including scheme. A dataPath argument may include a single '*' wildcard character in the filename. Examples
+            of valid dataPaths include 'a/local/relative/directory/*.stack", "s3n:///my-s3-bucket/data/mydatafile.tif",
             "/mnt/my/absolute/data/directory/", or "file:///mnt/another/data/directory/".
 
         outputDirPath: string
             Path to a directory into which to write Series file output. An outputdir argument may be either a path
-            on the local file system or a URI-like format, as in datapath. Examples of valid outputdirpaths include
+            on the local file system or a URI-like format, as in dataPath. Examples of valid outputDirPaths include
             "a/relative/directory/", "s3n:///my-s3-bucket/data/myoutput/", or "file:///mnt/a/new/directory/". If the
-            directory specified by outputdirpath already exists and the 'overwrite' parameter is False, this method
+            directory specified by outputDirPath already exists and the 'overwrite' parameter is False, this method
             will throw a ValueError. If the directory exists and 'overwrite' is True, the existing directory and all
             its contents will be deleted and overwritten.
 
-        dims: tuple of positive int, optional (but required if inputformat is 'stack')
+        dims: tuple of positive int, optional (but required if inputFormat is 'stack')
             Dimensions of input image data, for instance (1024, 1024, 48). Binary stack data will be interpreted as
             coming from a multidimensional array of the specified dimensions.
 
@@ -368,7 +327,7 @@
             which by default has the fastest-changing dimension listed last (column-major convention). Thus, if loading
             a numpy array `ary`, where `ary.shape == (z, y, x)`, written to disk by `ary.tofile("myarray.stack")`, the
             corresponding dims parameter should be (x, y, z).
-            If inputformat is 'tif-stack', the dims parameter (if any) will be ignored; data dimensions will instead
+            If inputFormat is 'tif-stack', the dims parameter (if any) will be ignored; data dimensions will instead
             be read out from the tif file headers.
 
         inputFormat: {'stack', 'tif-stack'}. optional, default 'stack'
@@ -378,11 +337,11 @@
             given by lexicographic sorting of file names.
 
         ext: string, optional, default None
-            Extension required on data files to be loaded. By default will be "stack" if inputformat=="stack", "tif" for
-            inputformat=='tif-stack'.
+            Extension required on data files to be loaded. By default will be "stack" if inputFormat=="stack", "tif" for
+            inputFormat=='tif-stack'.
 
         dtype: string or numpy dtype. optional, default 'int16'
-            Data type of the image files to be loaded, specified as a numpy "dtype" string. If inputformat is
+            Data type of the image files to be loaded, specified as a numpy "dtype" string. If inputFormat is
             'tif-stack', the dtype parameter (if any) will be ignored; data type will instead be read out from the
             tif headers.
 
@@ -402,10 +361,10 @@
         startIdx: nonnegative int, optional
             startIdx and stopIdx are convenience parameters to allow only a subset of input files to be read in. These
             parameters give the starting index (inclusive) and final index (exclusive) of the data files to be used
-            after lexicographically sorting all input data files matching the datapath argument. For example,
-            startidx=None (the default) and stopidx=10 will cause only the first 10 data files in datapath to be read
-            in; startidx=2 and stopidx=3 will cause only the third file (zero-based index of 2) to be read in. startidx
-            and stopidx use the python slice indexing convention (zero-based indexing with an exclusive final position).
+            after lexicographically sorting all input data files matching the dataPath argument. For example,
+            startIdx=None (the default) and stopIdx=10 will cause only the first 10 data files in dataPath to be read
+            in; startIdx=2 and stopIdx=3 will cause only the third file (zero-based index of 2) to be read in. startIdx
+            and stopIdx use the python slice indexing convention (zero-based indexing with an exclusive final position).
 
         stopIdx: nonnegative int, optional
             See startIdx.
@@ -414,12 +373,12 @@
             Controls whether the conversion from Images to Series formats will make use of a Spark shuffle-based method.
 
         overwrite: boolean, optional, default False
-            If true, the directory specified by outputdirpath will first be deleted, along with all its contents, if it
-            already exists. (Use with caution.) If false, a ValueError will be thrown if outputdirpath is found to
+            If true, the directory specified by outputDirPath will first be deleted, along with all its contents, if it
+            already exists. (Use with caution.) If false, a ValueError will be thrown if outputDirPath is found to
             already exist.
 
         recursive: boolean, default False
-            If true, will recursively descend directories rooted at datapath, loading all files in the tree that
+            If true, will recursively descend directories rooted at dataPath, loading all files in the tree that
             have an appropriate extension. Recursive loading is currently only implemented for local filesystems
             (not s3), and only with shuffle=True.
         """
@@ -427,53 +386,36 @@
 
         if inputFormat.lower() == 'stack' and not dims:
             raise ValueError("Dimensions ('dims' parameter) must be specified if loading from binary image stack" +
-                             " ('stack' value for 'inputformat' parameter)")
+                             " ('stack' value for 'inputFormat' parameter)")
 
         if not overwrite:
-            raiseErrorIfPathExists(outputdirpath)
+            raiseErrorIfPathExists(outputDirPath)
             overwrite = True  # prevent additional downstream checks for this path
 
         if not ext:
-            ext = DEFAULT_EXTENSIONS.get(inputformat.lower(), None)
+            ext = DEFAULT_EXTENSIONS.get(inputFormat.lower(), None)
 
         if shuffle:
             from thunder.rdds.fileio.imagesloader import ImagesLoader
             loader = ImagesLoader(self._sc)
-<<<<<<< HEAD
             if inputFormat.lower() == 'stack':
-                images = loader.fromStack(dataPath, dims, dtype=dtype, startIdx=startIdx, stopIdx=stopIdx)
-            else:
-                images = loader.fromMultipageTif(dataPath, startIdx=startIdx, stopIdx=stopIdx)
-            images.toBlocks(blockSize, units=blockSizeUnits).saveAsBinarySeries(outputDirPath, overwrite=overwrite)
-=======
-            if inputformat.lower() == 'stack':
-                images = loader.fromStack(datapath, dims, ext=ext, dtype=dtype, startidx=startidx, stopidx=stopidx,
+                images = loader.fromStack(dataPath, dims, dtype=dtype, startIdx=startIdx, stopIdx=stopIdx,
                                           recursive=recursive)
             else:
-                images = loader.fromMultipageTif(datapath, ext=ext, startidx=startidx, stopidx=stopidx,
+                images = loader.fromMultipageTif(dataPath, startIdx=startIdx, stopIdx=stopIdx,
                                                  recursive=recursive)
->>>>>>> 92f464e0
-
+            images.toBlocks(blockSize, units=blockSizeUnits).saveAsBinarySeries(outputDirPath, overwrite=overwrite)
         else:
             from thunder.rdds.fileio.seriesloader import SeriesLoader
             loader = SeriesLoader(self._sc)
-<<<<<<< HEAD
             if inputFormat.lower() == 'stack':
-                loader.saveFromStack(dataPath, outputDirPath, dims, dtype=dtype,
-                                     blockSize=blockSize, overwrite=overwrite, startIdx=startIdx, stopIdx=stopIdx)
+                loader.saveFromStack(dataPath, outputDirPath, dims, ext=ext, dtype=dtype,
+                                     blockSize=blockSize, overwrite=overwrite, startIdx=startIdx,
+                                     stopIdx=stopIdx, recursive=recursive)
             else:
-                loader.saveFromMultipageTif(dataPath, outputDirPath, blockSize=blockSize,
-                                            startIdx=startIdx, stopIdx=stopIdx, overwrite=overwrite)
-=======
-            if inputformat.lower() == 'stack':
-                loader.saveFromStack(datapath, outputdirpath, dims, ext=ext, datatype=dtype,
-                                     blockSize=blocksize, overwrite=overwrite, startidx=startidx,
-                                     stopidx=stopidx, recursive=recursive)
-            else:
-                loader.saveFromMultipageTif(datapath, outputdirpath, ext=ext, blockSize=blocksize,
-                                            startidx=startidx, stopidx=stopidx, overwrite=overwrite,
+                loader.saveFromMultipageTif(dataPath, outputDirPath, ext=ext, blockSize=blockSize,
+                                            startIdx=startIdx, stopIdx=stopIdx, overwrite=overwrite,
                                             recursive=recursive)
->>>>>>> 92f464e0
 
     def makeExample(self, dataset, **opts):
         """
@@ -556,7 +498,8 @@
             raise Exception("must be running on EC2 to load this example data sets")
         elif dataset == "zebrafish-optomotor-response":
             path = 'zebrafish.datasets/optomotor-response/1/'
-            data = self.loadSeries("s3n://" + path + 'data/dat_plane*.txt', inputFormat='text', minPartitions=1000, nkeys=3)
+            data = self.loadSeries("s3n://" + path + 'data/dat_plane*.txt', inputFormat='text', minPartitions=1000,
+                                   nkeys=3)
             paramFile = self._sc.textFile("s3n://" + path + "params.json")
             params = json.loads(paramFile.first())
             modelFile = asarray(params['trials'])
