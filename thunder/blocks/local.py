--- conflicted
+++ resolved
@@ -51,11 +51,7 @@
     @staticmethod
     def chunk(arr, plan, padding=None):
         """
-<<<<<<< HEAD
-        Create a blocks array from a full array and a blocking plan
-=======
         Created a chunked array from a full array and a chunking plan.
->>>>>>> 752b33e4
 
         Parameters
         ----------
@@ -104,11 +100,7 @@
             newarr[i] = vals[i]
         newsize = [b.shape[0]-1 for b in breaks]
         newarr = newarr.reshape(*newsize)
-<<<<<<< HEAD
-        return LocalBlocks(newarr, shape, plan, dtype=arr.dtype, padding=pad)
-=======
         return LocalChunks(newarr, shape, plan, dtype=arr.dtype, padding=padding)
->>>>>>> 752b33e4
 
     def unchunk(self):
         """
