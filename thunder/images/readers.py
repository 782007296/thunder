import itertools
from io import BytesIO
from numpy import frombuffer, prod, random, asarray, expand_dims

from ..utils import check_spark, check_options
spark = check_spark()


def fromrdd(rdd, dims=None, nrecords=None, dtype=None, labels=None):
    """
    Load Images object from a Spark RDD.

    Must be a collection of key-value pairs
    where keys are singleton tuples indexing images,
    and values are 2d or 3d ndarrays.

    Parameters
    ----------
    rdd : SparkRDD
        An RDD containing images

    dims : tuple or array, optional, default = None
        Image dimensions (if provided will avoid check).

    nrecords : int, optional, default = None
        Number of images (if provided will avoid check).

    dtype : string, default = None
<<<<<<< HEAD
       Data numerical type (if provided will avoid check)

    labels : array, optional, default = None
        Labels for records. If provided, should be one-dimensional.
=======
        Data numerical type (if provided will avoid check)
>>>>>>> 08e8ece8
    """
    from .images import Images
    from bolt.spark.array import BoltArraySpark

    if dims is None or dtype is None:
        item = rdd.values().first()
        dtype = item.dtype
        dims = item.shape

    if nrecords is None:
        nrecords = rdd.count()

    values = BoltArraySpark(rdd, shape=(nrecords,) + tuple(dims), dtype=dtype, split=1)
    return Images(values, labels=labels)

def fromarray(values, labels=None, npartitions=None, engine=None):
    """
    Load Series object from a local array-like.

    First dimension will be used to index images,
    so remaining dimensions after the first should
    be the dimensions of the images/volumes,
    e.g. (3, 100, 200) for 3 x (100, 200) images

    Parameters
    ----------
    values : array-like
        The array of images

    labels : array, optional, default = None
        Labels for records. If provided, should be one-dimensional.

    npartitions : int, default = None
        Number of partitions for parallelization (Spark only)

    engine : object, default = None
        Computational engine (e.g. a SparkContext for Spark)
    """
    from .images import Images
    import bolt

    values = asarray(values)

    if values.ndim < 2:
        raise ValueError("Array for images must have at least 2 dimensions, got %g" % values.ndim)

    if values.ndim == 2:
        values = expand_dims(values, 0)

    shape = None
    dtype = None
    for im in values:
        if shape is None:
            shape = im.shape
            dtype = im.dtype
        if not im.shape == shape:
            raise ValueError("Arrays must all be of same shape; got both %s and %s" %
                             (str(shape), str(im.shape)))
        if not im.dtype == dtype:
            raise ValueError("Arrays must all be of same data type; got both %s and %s" %
                             (str(dtype), str(im.dtype)))

    if spark and isinstance(engine, spark):
        if not npartitions:
            npartitions = engine.defaultParallelism
        values = bolt.array(values, context=engine, npartitions=npartitions, axis=(0,))
        return Images(values)

    return Images(values, labels=labels)


def fromlist(items, accessor=None, keys=None, dims=None, dtype=None, labels=None, npartitions=None, engine=None):
    """
    Load images from a list of items using the given accessor.

    Parameters
    ----------
    accessor : function
        Apply to each item from the list to yield an image

    keys : list, optional, default=None
        An optional list of keys

    dims : tuple, optional, default=None
        Specify a known image dimension to avoid computation.

    labels : array, optional, default = None
        Labels for records. If provided, should be one-dimensional.

    npartitions : int
        Number of partitions for computational engine
    """
    if spark and isinstance(engine, spark):
        nrecords = len(items)
        if keys:
            items = zip(keys, items)
        else:
            keys = [(i,) for i in range(nrecords)]
            items = zip(keys, items)
        if not npartitions:
            npartitions = engine.defaultParallelism
        rdd = engine.parallelize(items, npartitions)
        if accessor:
            rdd = rdd.mapValues(accessor)
        return fromrdd(rdd, nrecords=nrecords, dims=dims, dtype=dtype, labels=labels)

    else:
        if accessor:
            items = asarray([accessor(i) for i in items])
        return fromarray(items, labels=labels)

<<<<<<< HEAD
def frompath(path, accessor=None, ext=None, start=None, stop=None, recursive=False,
             npartitions=None, dims=None, dtype=None, labels=None, recount=False,
             engine=None, credentials=None):
=======
def frompath(path, accessor=None, ext=None, start=None, stop=None, recursive=False, npartitions=None, dims=None, dtype=None, recount=False, engine=None, credentials=None):
>>>>>>> 08e8ece8
    """
    Load images from a path using the given accessor.

    Supports both local and remote filesystems.

    Parameters
    ----------
    accessor : function
        Apply to each item after loading to yield an image.

    ext : str, optional, default=None
        File extension.

    npartitions : int, optional, default=None
        Number of partitions for computational engine,
        if None will use default for engine.

    dims : tuple, optional, default=None
        Dimensions of images.

    dtype : str, optional, default=None
        Numerical type of images.

    labels : array, optional, default = None
        Labels for records. If provided, should be one-dimensional.

    start, stop: nonnegative int, optional, default=None
        Indices of files to load, interpreted using Python slicing conventions.

    recursive : boolean, optional, default=False
        If true, will recursively descend directories from path, loading all files
        with an extension matching 'ext'.

    recount : boolean, optional, default=False
        Force subsequent record counting.
    """
    from thunder.readers import get_parallel_reader
    reader = get_parallel_reader(path)(engine, credentials=credentials)
    data = reader.read(path, ext=ext, start=start, stop=stop,
                       recursive=recursive, npartitions=npartitions)

    if spark and isinstance(engine, spark):
        if accessor:
            data = data.flatMap(accessor)
        if recount:
            nrecords = None

            def switch(record):
                ary, idx = record
                return (idx,), ary

            data = data.values().zipWithIndex().map(switch)
        else:
            nrecords = reader.nfiles
        return fromrdd(data, nrecords=nrecords, dims=dims, dtype=dtype, labels=labels)

    else:
        if accessor:
            data = [accessor(d) for d in data]
        flattened = list(itertools.chain(*data))
        values = [kv[1] for kv in flattened]
        return fromarray(values, labels=labels)


<<<<<<< HEAD
def frombinary(path, shape=None, dtype=None, ext='bin', start=None, stop=None, recursive=False,
               nplanes=None, npartitions=None, labels=None, conf='conf.json', order='C',
               engine=None, credentials=None):
=======
def frombinary(path, shape=None, dtype=None, ext='bin', start=None, stop=None, recursive=False, nplanes=None, npartitions=None, conf='conf.json', order='C', engine=None, credentials=None):
>>>>>>> 08e8ece8
    """
    Load images from flat binary files.

    Assumes one image per file, each with the shape and ordering as given
    by the input arguments.

    Parameters
    ----------
    path : str
        Path to data files or directory, specified as either a local filesystem path
        or in a URI-like format, including scheme. May include a single '*' wildcard character.

    shape : tuple of positive int
        Dimensions of input image data.

    ext : string, optional, default="bin"
        Extension required on data files to be loaded.

    start, stop : nonnegative int, optional, default=None
        Indices of the first and last-plus-one file to load, relative to the sorted
        filenames matching `path` and `ext`. Interpreted using python slice indexing conventions.

    recursive : boolean, optional, default=False
        If true, will recursively descend directories from path, loading all files
        with an extension matching 'ext'.

    nplanes : positive integer, optional, default=None
        If passed, will cause single files to be subdivided into nplanes separate images.
        Otherwise, each file is taken to represent one image.

    npartitions : int, optional, default=None
        Number of partitions for computational engine,
        if None will use default for engine.

    labels : array, optional, default = None
        Labels for records. If provided, should be one-dimensional.
    """
    import json
    from thunder.readers import get_file_reader, FileNotFoundError
    try:
        reader = get_file_reader(path)(credentials=credentials)
        buf = reader.read(path, filename=conf).decode('utf-8')
        params = json.loads(buf)
    except FileNotFoundError:
        params = {}

    if 'dtype' in params.keys():
        dtype = params['dtype']
    if 'dims' in params.keys():
        shape = params['dims']
    if 'shape' in params.keys():
        shape = params['shape']

    if not shape:
        raise ValueError("Image shape must be specified as argument or in a conf.json file")

    if not dtype:
        dtype = 'int16'

    if nplanes is not None:
        if nplanes <= 0:
            raise ValueError("nplanes must be positive if passed, got %d" % nplanes)
        if shape[-1] % nplanes:
            raise ValueError("Last dimension '%d' must be divisible by nplanes '%d'" %
                             (shape[-1], nplanes))

    def getarray(idxAndBuf):
        idx, buf = idxAndBuf
        ary = frombuffer(buf, dtype=dtype, count=int(prod(shape))).reshape(shape, order=order)
        if nplanes is None:
            yield (idx,), ary
        else:
            # divide array into chunks of nplanes
            npoints = shape[-1] / nplanes  # integer division
            if shape[-1] % nplanes:
                npoints += 1
            timepoint = 0
            lastPlane = 0
            curPlane = 1
            while curPlane < ary.shape[-1]:
                if curPlane % nplanes == 0:
                    slices = [slice(None)] * (ary.ndim - 1) + [slice(lastPlane, curPlane)]
                    yield idx*npoints + timepoint, ary[slices].squeeze()
                    timepoint += 1
                    lastPlane = curPlane
                curPlane += 1
            # yield remaining planes
            slices = [slice(None)] * (ary.ndim - 1) + [slice(lastPlane, ary.shape[-1])]
            yield (idx*npoints + timepoint,), ary[slices].squeeze()

    recount = False if nplanes is None else True
    append = [nplanes] if (nplanes is not None and nplanes > 1) else []
    newdims = tuple(list(shape[:-1]) + append) if nplanes else shape
    return frompath(path, accessor=getarray, ext=ext, start=start,
                    stop=stop, recursive=recursive, npartitions=npartitions,
                    dims=newdims, dtype=dtype, labels=labels, recount=recount,
                    engine=engine, credentials=credentials)

<<<<<<< HEAD
def fromtif(path, ext='tif', start=None, stop=None, recursive=False,
            nplanes=None, npartitions=None, labels=None, engine=None, credentials=None):
=======
def fromtif(path, ext='tif', start=None, stop=None, recursive=False, nplanes=None, npartitions=None, engine=None, credentials=None):
>>>>>>> 08e8ece8
    """
    Loads images from single or multi-page TIF files.

    Parameters
    ----------
    path : str
        Path to data files or directory, specified as either a local filesystem path
        or in a URI-like format, including scheme. May include a single '*' wildcard character.

    ext : string, optional, default="tif"
        Extension required on data files to be loaded.

    start, stop : nonnegative int, optional, default=None
        Indices of the first and last-plus-one file to load, relative to the sorted
        filenames matching 'path' and 'ext'. Interpreted using python slice indexing conventions.

    recursive : boolean, optional, default=False
        If true, will recursively descend directories from path, loading all files
        with an extension matching 'ext'.

    nplanes : positive integer, optional, default=None
        If passed, will cause single files to be subdivided into nplanes separate images.
        Otherwise, each file is taken to represent one image.

    npartitions : int, optional, default=None
        Number of partitions for computational engine,
        if None will use default for engine.

    labels : array, optional, default = None
        Labels for records. If provided, should be one-dimensional.
    """
    import skimage.external.tifffile as tifffile

    if nplanes is not None and nplanes <= 0:
        raise ValueError("nplanes must be positive if passed, got %d" % nplanes)

    def getarray(idxAndBuf):
        idx, buf = idxAndBuf
        fbuf = BytesIO(buf)
        tfh = tifffile.TiffFile(fbuf)
        ary = tfh.asarray()
        pageCount = ary.shape[0]
        if nplanes is not None:
            values = [ary[i:(i+nplanes)] for i in range(0, ary.shape[0], nplanes)]
        else:
            values = [ary]
        tfh.close()

        if ary.ndim == 3:
            values = [val.squeeze() for val in values]

        if nplanes and (pageCount % nplanes):
            raise ValueError("nplanes '%d' does not evenly divide '%d'" % (nplanes, pageCount))
        nvals = len(values)
        keys = [(idx*nvals + timepoint,) for timepoint in range(nvals)]
        return zip(keys, values)

    recount = False if nplanes is None else True
    return frompath(path, accessor=getarray, ext=ext, start=start, stop=stop,
                    recursive=recursive, npartitions=npartitions, recount=recount,
                    labels=labels, engine=engine, credentials=credentials)

<<<<<<< HEAD
def frompng(path, ext='png', start=None, stop=None, recursive=False, npartitions=None,
            labels=None, engine=None, credentials=None):
=======
def frompng(path, ext='png', start=None, stop=None, recursive=False, npartitions=None, engine=None, credentials=None):
>>>>>>> 08e8ece8
    """
    Load images from PNG files.

    Parameters
    ----------
    path : str
        Path to data files or directory, specified as either a local filesystem path
        or in a URI-like format, including scheme. May include a single '*' wildcard character.

    ext : string, optional, default="tif"
        Extension required on data files to be loaded.

    start, stop : nonnegative int, optional, default=None
        Indices of the first and last-plus-one file to load, relative to the sorted
        filenames matching `path` and `ext`. Interpreted using python slice indexing conventions.

    recursive : boolean, optional, default=False
        If true, will recursively descend directories from path, loading all files
        with an extension matching 'ext'.

    npartitions : int, optional, default=None
        Number of partitions for computational engine,
        if None will use default for engine.

    labels : array, optional, default = None
        Labels for records. If provided, should be one-dimensional.
    """
    from scipy.misc import imread

    def getarray(idxAndBuf):
        idx, buf = idxAndBuf
        fbuf = BytesIO(buf)
        yield (idx,), imread(fbuf)

    return frompath(path, accessor=getarray, ext=ext, start=start,
                    stop=stop, recursive=recursive, npartitions=npartitions,
                    labels=labels, engine=engine, credentials=credentials)

def fromrandom(shape=(10, 50, 50), npartitions=1, seed=42, engine=None):
    """
    Generate random image data.

    Parameters
    ----------
    shape : tuple, optional, default=(10, 50, 50)
        Dimensions of images.

    npartitions : int, optional, default=1
        Number of partitions.

    seed : int, optional, default=42
        Random seed.
    """
    seed = hash(seed)

    def generate(v):
        random.seed(seed + v)
        return random.randn(*shape[1:])

    return fromlist(range(shape[0]), accessor=generate, npartitions=npartitions, engine=engine)

def fromexample(name=None, engine=None):
    """
    Load example image data.

    Data must be downloaded from S3, so this method requires
    an internet connection.

    Parameters
    ----------
    name : str
        Name of dataset, if not specified will print options.
    """
    datasets = ['mouse', 'fish']

    if name is None:
        print('Availiable example image datasets')
        for d in datasets:
            print('- ' + d)
        return

    check_options(name, datasets)

    path = 's3n://thunder-sample-data/images/' + name

    if name == 'mouse':
        data = frombinary(path=path, npartitions=1, order='F', engine=engine)

    if name == 'fish':
        data = fromtif(path=path, npartitions=1, engine=engine)

    if spark and isinstance(engine, spark):
        data.cache()
        data.compute()

    return data<|MERGE_RESOLUTION|>--- conflicted
+++ resolved
@@ -26,14 +26,10 @@
         Number of images (if provided will avoid check).
 
     dtype : string, default = None
-<<<<<<< HEAD
        Data numerical type (if provided will avoid check)
 
     labels : array, optional, default = None
         Labels for records. If provided, should be one-dimensional.
-=======
-        Data numerical type (if provided will avoid check)
->>>>>>> 08e8ece8
     """
     from .images import Images
     from bolt.spark.array import BoltArraySpark
@@ -145,13 +141,9 @@
             items = asarray([accessor(i) for i in items])
         return fromarray(items, labels=labels)
 
-<<<<<<< HEAD
 def frompath(path, accessor=None, ext=None, start=None, stop=None, recursive=False,
              npartitions=None, dims=None, dtype=None, labels=None, recount=False,
              engine=None, credentials=None):
-=======
-def frompath(path, accessor=None, ext=None, start=None, stop=None, recursive=False, npartitions=None, dims=None, dtype=None, recount=False, engine=None, credentials=None):
->>>>>>> 08e8ece8
     """
     Load images from a path using the given accessor.
 
@@ -216,13 +208,9 @@
         return fromarray(values, labels=labels)
 
 
-<<<<<<< HEAD
 def frombinary(path, shape=None, dtype=None, ext='bin', start=None, stop=None, recursive=False,
                nplanes=None, npartitions=None, labels=None, conf='conf.json', order='C',
                engine=None, credentials=None):
-=======
-def frombinary(path, shape=None, dtype=None, ext='bin', start=None, stop=None, recursive=False, nplanes=None, npartitions=None, conf='conf.json', order='C', engine=None, credentials=None):
->>>>>>> 08e8ece8
     """
     Load images from flat binary files.
 
@@ -321,12 +309,8 @@
                     dims=newdims, dtype=dtype, labels=labels, recount=recount,
                     engine=engine, credentials=credentials)
 
-<<<<<<< HEAD
 def fromtif(path, ext='tif', start=None, stop=None, recursive=False,
             nplanes=None, npartitions=None, labels=None, engine=None, credentials=None):
-=======
-def fromtif(path, ext='tif', start=None, stop=None, recursive=False, nplanes=None, npartitions=None, engine=None, credentials=None):
->>>>>>> 08e8ece8
     """
     Loads images from single or multi-page TIF files.
 
@@ -389,12 +373,8 @@
                     recursive=recursive, npartitions=npartitions, recount=recount,
                     labels=labels, engine=engine, credentials=credentials)
 
-<<<<<<< HEAD
 def frompng(path, ext='png', start=None, stop=None, recursive=False, npartitions=None,
             labels=None, engine=None, credentials=None):
-=======
-def frompng(path, ext='png', start=None, stop=None, recursive=False, npartitions=None, engine=None, credentials=None):
->>>>>>> 08e8ece8
     """
     Load images from PNG files.
 
