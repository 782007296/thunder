numpy
scipy
scikit-image
boto
<<<<<<< HEAD
bolt-python >= 0.3.4
=======
bolt-python >= 0.5.1
>>>>>>> 08e8ece8
<|MERGE_RESOLUTION|>--- conflicted
+++ resolved
@@ -2,8 +2,4 @@
 scipy
 scikit-image
 boto
-<<<<<<< HEAD
-bolt-python >= 0.3.4
-=======
-bolt-python >= 0.5.1
->>>>>>> 08e8ece8
+bolt-python >= 0.5.1